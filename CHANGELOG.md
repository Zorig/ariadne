# CHANGELOG

## 0.4.0 (UNRELEASED)

- Updated `graphql-core-next` to 1.0.3 which has feature parity with GraphQL.js 14.2.1 and better type annotations.
- `ariadne.asgi.GraphQL` is now an ASGI3 application. ASGI3 is now handled by all ASGI servers.
- `ObjectType.field` and `SubscriptionType.source` decorators now raise ValueError when used without name argument (eg. `@foo.field`).
<<<<<<< HEAD
- `ScalarType` will now use default literal parser that unpacks `ast.value` and calls value parser if scalar has value parser set.
=======
- Removed unused `format_errors` utility function and renamed `ariadne.format_errors` module to `ariadne.format_error`.
>>>>>>> 1493766f
- Removed explicit `typing` dependency.
- Added Flask integration example.


## 0.3.0 (2019-04-08)

- Added `EnumType` type for mapping enum variables to internal representation used in application.
- Added support for subscriptions.
- Updated Playground to 1.8.7.
- Split `GraphQLMiddleware` into two classes and moved it to `ariadne.wsgi`.
- Added an ASGI interface based on Starlette under `ariadne.asgi`.
- Replaced the simple server utility with Uvicorn.
- Made users responsible for calling `make_executable_schema`.
- Added `UnionType` and `InterfaceType` types.
- Updated library API to be more consistent between types, and work better with code analysis tools like PyLint. Added `QueryType` and `MutationType` convenience utils. Suffixed all types names with `Type` so they are less likely to clash with other libraries built-ins.
- Improved error reporting to also include Python exception type, traceback and context in the error JSON. Added `debug` and `error_formatter` options to enable developer customization.
- Introduced Ariadne wrappers for `graphql`, `graphql_sync`, and `subscribe` to ease integration into custom servers.


## 0.2.0 (2019-01-07)

- Removed support for Python 3.5 and added support for 3.7.
- Moved to `GraphQL-core-next` that supports `async` resolvers, query execution and implements a more recent version of GraphQL spec. If you are updating an existing project, you will need to uninstall `graphql-core` before installing `graphql-core-next`, as both libraries use `graphql` namespace.
- Added `gql()` utility that provides GraphQL string validation on declaration time, and enables use of [Apollo-GraphQL](https://marketplace.visualstudio.com/items?itemName=apollographql.vscode-apollo) plugin in Python code.
- Added `load_schema_from_path()` utility function that loads GraphQL types from a file or directory containing `.graphql` files, also performing syntax validation.
- Added `start_simple_server()` shortcut function for quick dev server creation, abstracting away the `GraphQLMiddleware.make_server()` from first time users.
- `Boolean` built-in scalar now checks the type of each serialized value. Returning values of type other than `bool`, `int` or `float` from a field resolver will result in a `Boolean cannot represent a non boolean value` error.
- Redefining type in `type_defs` will now result in `TypeError` being raised. This is a breaking change from previous behavior where the old type was simply replaced with a new one.
- Returning `None` from scalar `parse_literal` and `parse_value` function no longer results in GraphQL API producing default error message. Instead, `None` will be passed further down to resolver or produce a "value is required" error if its marked as such with `!` For old behavior raise either `ValueError` or `TypeError`. See documentation for more details.
- `resolvers` argument defined by `GraphQLMiddleware.__init__()`, `GraphQLMiddleware.make_server()` and `start_simple_server()` is now optional, allowing for quick experiments with schema definitions.
- `dict` has been removed as primitive for mapping python function to fields. Instead, `make_executable_schema()` expects object or list of objects with a `bind_to_schema` method, that is called with a `GraphQLSchema` instance and are expected to add resolvers to schema.
- Default resolvers are no longer set implicitly by `make_executable_schema()`. Instead you are expected to include either `ariadne.fallback_resolvers` or `ariadne.snake_case_fallback_resolvers` in the list of `resolvers` for your schema.
- Added `snake_case_fallback_resolvers` that populates schema with default resolvers that map `CamelCase` and `PascalCase` field names from schema to `snake_case` names in Python.
- Added `ResolverMap` object that enables assignment of resolver functions to schema types.
- Added `Scalar` object that enables assignment of `serialize`, `parse_value` and `parse_literal` functions to custom scalars.
- Both `ResolverMap` and `Scalar` are validating if schema defines specified types and/or fields at the moment of creation of executable schema, providing better feedback to the developer.<|MERGE_RESOLUTION|>--- conflicted
+++ resolved
@@ -5,11 +5,8 @@
 - Updated `graphql-core-next` to 1.0.3 which has feature parity with GraphQL.js 14.2.1 and better type annotations.
 - `ariadne.asgi.GraphQL` is now an ASGI3 application. ASGI3 is now handled by all ASGI servers.
 - `ObjectType.field` and `SubscriptionType.source` decorators now raise ValueError when used without name argument (eg. `@foo.field`).
-<<<<<<< HEAD
 - `ScalarType` will now use default literal parser that unpacks `ast.value` and calls value parser if scalar has value parser set.
-=======
 - Removed unused `format_errors` utility function and renamed `ariadne.format_errors` module to `ariadne.format_error`.
->>>>>>> 1493766f
 - Removed explicit `typing` dependency.
 - Added Flask integration example.
 
